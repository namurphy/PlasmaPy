--- conflicted
+++ resolved
@@ -104,7 +104,6 @@
       run: nox -s ${{ matrix.noxenv }} -- ${{ matrix.noxposargs }}
 
   documentation:
-<<<<<<< HEAD
     name: ${{ matrix.name }}
     runs-on: ubuntu-latest
 
@@ -120,26 +119,15 @@
 
     steps:
 
-=======
-    name: Documentation, pinned dependencies
-    runs-on: ubuntu-latest
-    strategy:
-      fail-fast: false
-    steps:
->>>>>>> 0d42d2df
     - name: Checkout code
       uses: actions/checkout@v3
       with:
         fetch-depth: 0
-<<<<<<< HEAD
 
-=======
->>>>>>> 0d42d2df
     - name: Set up Python
       uses: actions/setup-python@v4
       with:
         python-version: '3.10'
-<<<<<<< HEAD
 
     - name: Install nox
       # Use a setup-nox action?
@@ -151,33 +139,6 @@
 
     - name: Build documentation
       run: nox -e build_docs -- -q
-=======
-    - name: Install Python dependencies
-      run: python -m pip install --progress-bar off --upgrade "tox<4"
-    - name: Install language-pack-fr and tzdata
-      run: sudo apt-get install graphviz pandoc
-    - name: Run tests
-      run: tox -e build_docs_pins -- -q
-
-  import-plasmapy:
-    name: Importing PlasmaPy
-    runs-on: windows-latest
-    strategy:
-      fail-fast: false
-    steps:
-    - name: Checkout code
-      uses: actions/checkout@v3
-      with:
-        fetch-depth: 0
-    - name: Set up Python
-      uses: actions/setup-python@v4
-      with:
-        python-version: 3.9
-    - name: Install Python dependencies
-      run: python -m pip install --progress-bar off --upgrade "tox<4"
-    - name: Import PlasmaPy
-      run: tox -e py39-minimal-pypi-import
->>>>>>> 0d42d2df
 
   build-n-publish:
     name: Packaging
