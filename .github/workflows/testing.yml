--- conflicted
+++ resolved
@@ -74,7 +74,6 @@
           python: 3.8
           noxenv: tests-3.8
 
-<<<<<<< HEAD
         - name: Python 3.9 (Ubuntu)
           os: ubuntu-latest
           python: 3.9
@@ -84,18 +83,6 @@
           os: windows-latest
           python: 3.9
           noxenv: import_package
-=======
-        - name: Python 3.8 (MacOS X)
-          os: macos-latest
-          python: 3.8
-          toxenv: py38-all
-
-        - name: Python 3.9, develop mode
-          os: ubuntu-latest
-          python: 3.9
-          toxenv: py39
-          toxargs: --develop
->>>>>>> 60097f8b
 
     steps:
 
@@ -140,7 +127,6 @@
     - name: Set up Python
       uses: actions/setup-python@v4
       with:
-<<<<<<< HEAD
         python-version: '3.10'
 
     - name: Install nox
@@ -153,31 +139,6 @@
 
     - name: Build documentation
       run: nox -e build_docs -- -q
-=======
-        python-version: 3.9
-    - name: Install Python dependencies
-      run: python -m pip install --progress-bar off --upgrade tox
-    - name: Run tests
-      run: tox -e codespell -q
-
-  import-plasmapy:
-    name: Importing PlasmaPy
-    runs-on: windows-latest
-    strategy:
-      fail-fast: false
-    steps:
-    - name: Checkout code
-      uses: actions/checkout@v3
-      with:
-        fetch-depth: 0
-    - name: Set up Python
-      uses: actions/setup-python@v4
-      with:
-        python-version: 3.8
-    - name: Install Python dependencies
-      run: python -m pip install --progress-bar off --upgrade tox
-    - name: Import PlasmaPy
-      run: tox -e py38-minimal-pypi-import
 
   build-n-publish:
     name: Packaging
@@ -210,5 +171,4 @@
     - name: Install PlasmaPy in all variants
       run: |
         pip install --progress-bar off .[dev]
-        pip install --progress-bar off -e .[dev]
->>>>>>> 60097f8b
+        pip install --progress-bar off -e .[dev]