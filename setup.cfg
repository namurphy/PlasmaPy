--- conflicted
+++ resolved
@@ -54,12 +54,8 @@
   pandas >= 1.0.0
   scipy >= 1.5.0
   tqdm >= 4.41.0
-<<<<<<< HEAD
-  xarray >= 0.14.0
+  voila >= 0.2.15
   wrapt >= 1.11.0
-=======
->>>>>>> 34c717ce
-  voila >= 0.2.15
   xarray >= 0.15.0
 
 [options.extras_require]
