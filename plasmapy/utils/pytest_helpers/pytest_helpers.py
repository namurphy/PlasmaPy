<<<<<<< HEAD
"""Test helpers utilities."""
import collections
import functools
import inspect
import warnings
from typing import Any, Callable, Dict
=======
"""Test helper utilities."""
__all__ = [
    "assert_can_handle_nparray",
    "run_test",
    "run_test_equivalent_calls",
]
>>>>>>> 37120c7c

import astropy.constants as const
import astropy.tests.helper as astrohelper
import astropy.units as u
<<<<<<< HEAD
import numpy as np
import pytest

from plasmapy.tests.helpers.exceptions import (
    InvalidTestError,
    UnexpectedResultError,
    UnexpectedExceptionError,
=======
import collections
import colorama
import functools
import inspect
import numpy as np
import pytest
import warnings

from typing import Any, Callable, Dict

from plasmapy.utils.error_messages import _exc_str, _represent_result, call_string
from plasmapy.utils.exceptions import PlasmaPyWarning
from plasmapy.utils.pytest_helpers.exceptions import (
>>>>>>> 37120c7c
    InconsistentTypeError,
    InvalidTestError,
    MissingExceptionError,
    MissingWarningError,
    UnexpectedExceptionError,
    UnexpectedResultError,
)
from plasmapy.utils.exceptions import PlasmaPyWarning
from plasmapy.utils.formatting.formatting import (
    call_string,
    _object_name,
    _name_with_article,
)

<<<<<<< HEAD
__all__ = ["run_test", "run_test_equivalent_calls", "assert_can_handle_nparray"]
=======
# These colors/styles are used to highlight certain parts of the error
# messages in consistent ways.

_bold = colorama.Style.BRIGHT
_magenta = colorama.Fore.MAGENTA
_blue = colorama.Fore.BLUE
_cyan = colorama.Fore.CYAN
_red = colorama.Fore.RED

_exception_color = f"{_magenta}{_bold}"
_type_color = f"{_magenta}{_bold}"
_func_color = f"{_cyan}{_bold}"
_result_color = f"{_blue}{_bold}"
_message_color = f"{_red}{_bold}"
>>>>>>> 37120c7c


def _process_input(wrapped_function: Callable):
    """
    Allow `run_test` to take a single positional argument that is a
    `list` or `tuple` in lieu of using multiple positional/keyword
    arguments as usual.  If `len` of this argument returns `3`, then
    it assumes that `kwargs` is an empty `dict` and that the expected
    result/outcome is the last item.
    """

    def decorator(wrapped_function: Callable):
        wrapped_signature = inspect.signature(wrapped_function)

        @functools.wraps(wrapped_function)
        def wrapper(*args, **kwargs):
            arguments = wrapped_signature.bind(*args, **kwargs).arguments
            if (
                len(args) == 1
                and len(kwargs) == 0
                and isinstance(args[0], (list, tuple))
            ):
                inputs = args[0]
                if len(inputs) not in (3, 4):
                    raise RuntimeError(f"{args} is an invalid input to run_test.")
                new_kwargs = {"func": inputs[0], "args": inputs[1]}
                new_kwargs["kwargs"] = inputs[2] if len(inputs) == 4 else {}
                new_kwargs["expected_outcome"] = (
                    inputs[3] if len(inputs) == 4 else inputs[2]
                )
            else:
                new_kwargs = {argname: argval for argname, argval in arguments.items()}
            return wrapped_function(**new_kwargs)

        return wrapper

    return decorator(wrapped_function)


@_process_input
def run_test(
    func,
    args: Any = (),
<<<<<<< HEAD
    kwargs: Dict = None,
=======
    kwargs: Dict = {},
>>>>>>> 37120c7c
    expected_outcome: Any = None,
    rtol: float = 0.0,
    atol: float = 0.0,
):
    """
    Test that a function or class returns the expected result, raises
    the expected exception, or issues an expected warning for the
    supplied positional and keyword arguments.

    Parameters
    ----------
    func: callable, list, or tuple
        The `callable` to be tested.  The first (and sole) argument to
        `~plasmapy.utils.run_test` may alternatively be a list or tuple
        containing these arguments (optionally omitting `kwargs` if the
        `len` returns 3).

    args: tuple or object
        The positional arguments to `func`.

    kwargs: dict
        The keyword arguments to `func`.

    expected_outcome: object
        The expected result, exception, or warning from
        `func(*args, **kwargs)`. This may also be a `tuple` of length
        two that contains the expected result as the first item and the
        expected warning as the second item.

    rtol : float
        The relative tolerance to be used by `~numpy.allclose` in an
        element-wise comparison, defaulting to `0`.

    atol : float
        The absolute tolerance to be used by `~numpy.allclose` in an
        element-wise comparison, defaulting to `0`.

    Returns
    -------
    `None`

    Raises
    ------
    ~plasmapy.utils.pytest_helpers.UnexpectedResultError
        If the test returns a result that is different from the expected
        result.

    ~plasmapy.utils.pytest_helpers.InconsistentTypeError
        If the actual result is of a different type than the expected
        result.

    ~plasmapy.utils.pytest_helpers.UnexpectedExceptionError
        If an exception occurs when no exception or a different
        exception is expected.

    ~plasmapy.utils.pytest_helpers.MissingExceptionError
        If no exception is raised when an exception is expected.

    ~plasmapy.utils.pytest_helpers.MissingWarningError
        An expected warning is not issued.

    ~astropy.units.UnitsError
        If the result has different units than expected.

    TypeError
        If the equality of the actual result and expected result cannot
        be determined (e.g., for a class lacking an `__eq__` method.

    Examples
    --------
    The simplest way to use `~plasmapy.utils.run_test` is with inputs
    for the function to be tests, the positional arguments in a `tuple`
    or `list`, the keyword arguments in a `dict`, and then finally the
    expected result or outcome.

    >>> args = tuple()
    >>> kwargs = dict()
    >>> run_test(lambda: 0, args, kwargs, 0)

    If `expected` is a an exception or warning, then
    `~plasmapy.utils.pytest_helpers.run_test` will raise an exception if
    the expected exception is not raised or the expected warning is not
    issued.

    >>> from warnings import warn

    >>> issue_warning = lambda: warn("Electrons are weird!", UserWarning)
    >>> run_test(issue_warning, args, kwargs, UserWarning)

    >>> def raise_exception(): raise RuntimeError
    >>> run_test(raise_exception, args, kwargs, RuntimeError)

    For warnings, `~plasmapy.utils.run_test` can accept a `tuple` of two
    items where the first item is the expected result and the second
    item is the expected warning.

    .. code-block:: python

        def return_arg_and_warn(x):
            warn("", UserWarning)
            return x

        run_test(return_arg_and_warn, 1, {}, (1, UserWarning))

    This function is also flexible enough that it can accept a `tuple`
    or `list` as its sole argument, with the arguments in the same
    order as in the function signature.

    >>> return_arg = lambda x: x
    >>> inputs = (return_arg, 42, {}, 42)
    >>> run_test(inputs)

    If the `tuple` or `list` has a length of `3`, then
    `~plasmapy.utils.run_test` assumes that `kwargs` is missing.

    >>> inputs_without_kwargs = [return_arg, 42, 42]
    >>> run_test(inputs_without_kwargs)

    .. code-block:: python

        import pytest

        def func(x, raise_exception=False, issue_warning=False):
            if raise_exception:
                raise ValueError("I'm sorry, Dave. I'm afraid I can't do that.")
            elif issue_warning:
                warn("Open the pod bay doors, HAL.", UserWarning)
            return x

        inputs_table = [
            (func, 1, 1),
            (func, (2,), {}, 2),
            (func, 3, {'raise_exception': True}, ValueError),
            (func, 4, {'issue_warning': True}, UserWarning),
            (func, 5, {'issue_warning': True}, (5, UserWarning)),
        ]

        @pytest.mark.parametrize('inputs', inputs_table)
        def test_func(inputs):
            run_test(inputs)

    """

    warnings.warn(
        "'run_test' is deprecated; use 'plasmapy.tests.helpers.test_runner' instead",
        DeprecationWarning,
    )

    if kwargs is None:
        kwargs = {}

    if not isinstance(args, tuple):
        args = (args,)

    if not callable(func):
        raise InvalidTestError(
            f"The argument func = {func} to run_test must be callable."
        )

    # By including the function call that is run during a test in error
    # messages, we can make it easier to reproduce the error in an
    # interactive session.

<<<<<<< HEAD
    call_str = call_string(func, args, kwargs)
=======
    call_str = call_string(
        func, args, kwargs, color=_func_color, return_color=_message_color
    )
>>>>>>> 37120c7c

    # There are many possibilities for expected outcomes that we must
    # keep track of, including exceptions being raised and warnings
    # being issued.

    expected = collections.defaultdict(lambda: None)

    if inspect.isclass(expected_outcome):
        subclass_of_Exception = issubclass(expected_outcome, Exception)
        subclass_of_Warning = issubclass(expected_outcome, Warning)
        if subclass_of_Warning:
            expected["warning"] = expected_outcome
        elif subclass_of_Exception and not subclass_of_Warning:
            expected["exception"] = expected_outcome

    # If a warning is issued, then there may also be an expected result.

    if isinstance(expected_outcome, tuple):
        length_not_two = len(expected_outcome) != 2
        is_not_class = not inspect.isclass(expected_outcome[1])
        is_not_warning = (
            True if is_not_class else not issubclass(expected_outcome[1], Warning)
        )
        if length_not_two or is_not_warning:
            raise InvalidTestError("Invalid expected outcome in run_test.")
        expected["result"] = expected_outcome[0]
        expected["warning"] = expected_outcome[1]

    if expected["exception"] is None and expected["warning"] is None:
        expected["result"] = expected_outcome

    # First we go through all of the possibilities for when an exception
    # is expected to be raised.  If no exception is raised, then we want
    # an error message that includes the result.  If the wrong exception
    # is raised, then we want an error message that includes that
    # exception.  An alternative would be to use `with pytest.raises()`
    # but this makes it easier to break down what the error messages
    # should be.

    if expected["exception"]:

        expected_exception = expected["exception"]

        try:
            result = func(*args, **kwargs)
        except expected_exception as exc_result:
            resulting_exception = exc_result.__reduce__()[0]
            if resulting_exception.__name__ == expected_exception.__name__:
                return None
            else:
                raise UnexpectedExceptionError(
                    f"The command {call_str} did not specifically raise "
<<<<<<< HEAD
                    f"{_name_with_article(expected_exception)} as expected, but "
                    f"instead raised {_name_with_article(resulting_exception)} "
=======
                    f"{_exc_str(expected_exception)} as expected, but "
                    f"instead raised {_exc_str(resulting_exception)} "
>>>>>>> 37120c7c
                    f"which is a subclass of the expected exception."
                )
        except Exception as exc_unexpected_exception:
            unexpected_exception = exc_unexpected_exception.__reduce__()[0]
            raise UnexpectedExceptionError(
                f"The command {call_str} did not raise "
                f"{_name_with_article(expected_exception)} as expected, "
                f"but instead raised {_name_with_article(unexpected_exception)}."
            ) from exc_unexpected_exception
        else:
            raise MissingExceptionError(
                f"The command {call_str} did not raise "
<<<<<<< HEAD
                f"{_name_with_article(expected_exception)} as expected, but instead "
                f"returned {_object_name(result)}."
=======
                f"{_exc_str(expected_exception)} as expected, but instead "
                f"returned {_represent_result(result)}."
>>>>>>> 37120c7c
            )

    try:
        with pytest.warns(expected["warning"]):
            result = func(*args, **kwargs)
    except pytest.raises.Exception as missing_warning:
        raise MissingWarningError(
            f"The command {call_str} should issue "
            f"{_name_with_article(expected['warning'])}, but instead returned "
            f"{_object_name(result)}."
        ) from missing_warning
    except Exception as exception_no_warning:
        raise UnexpectedExceptionError(
            f"The command {call_str} unexpectedly raised "
            f"{_name_with_article(exception_no_warning.__reduce__()[0])} "
            f"instead of returning the expected value of "
            f"{_object_name(expected['result'])}."
        ) from exception_no_warning

    if isinstance(expected["result"], u.UnitBase):

        if isinstance(result, u.UnitBase):
            if result != expected["result"]:
                raise u.UnitsError(
                    f"The command {call_str} returned "
<<<<<<< HEAD
                    f"{_object_name(result)} instead of the expected "
                    f"value of {_object_name(expected['result'])}."
=======
                    f"{_represent_result(result)} instead of the expected "
                    f"value of {_represent_result(expected['result'])}."
>>>>>>> 37120c7c
                )
            return None

        if not isinstance(result, (u.Quantity, const.Constant, const.EMConstant)):
            raise u.UnitsError(
                f"The command {call_str} returned "
                f"{_object_name(result)} instead of a quantity or "
                f"constant with units of "
<<<<<<< HEAD
                f"{_object_name(expected['result'])}."
=======
                f"{_represent_result(expected['result'])}."
>>>>>>> 37120c7c
            )

        if result.unit != expected["result"]:
            raise u.UnitsError(
                f"The command {call_str} returned "
                f"{_object_name(result)}, which has units of "
                f"{result.unit} instead of the expected units of "
<<<<<<< HEAD
                f"{_object_name(expected['result'])}."
=======
                f"{_represent_result(expected['result'])}."
>>>>>>> 37120c7c
            )

        return None

    if isinstance(expected["result"], (u.Quantity, const.Constant, const.EMConstant)):
        if not result.unit == expected["result"].unit:
            raise u.UnitsError(
                f"The command {call_str} returned "
                f"{_object_name(result)} which has different units "
                f"than the expected result of "
<<<<<<< HEAD
                f"{_object_name(expected['result'])}."
=======
                f"{_represent_result(expected['result'])}."
>>>>>>> 37120c7c
            )

        if np.allclose(result.value, expected["result"].value):
            return None

    if expected["result"] is None:
        return None

    if type(result) != type(expected["result"]):
        raise InconsistentTypeError(
            f"The command {call_str} returned "
            f"{_object_name(result)} which has type "
            f"{_object_name(type(result))}, "
            f"instead of the expected value of "
            f"{_object_name(expected['result'])} which has type "
            f"{_object_name(type(expected['result']))}."
        )

    try:
        if result == expected["result"]:
            return None
    except Exception as exc_equality:  # coverage: ignore
        raise TypeError(
<<<<<<< HEAD
            f"The equality of {_object_name(result)} and "
            f"{_object_name(expected['result'])} "
=======
            f"The equality of {_represent_result(result)} and "
            f"{_represent_result(expected['result'])} "
>>>>>>> 37120c7c
            f"cannot be evaluated."
        ) from exc_equality

    try:
        different_length = len(result) != len(expected["result"])
    except Exception:
        different_length = False

    try:
        all_close = np.allclose(expected["result"], result, rtol=rtol, atol=atol)
        if all_close and not different_length:
            return None
    except Exception:
        pass

    errmsg = (
        f"The command {call_str} returned "
        f"{_object_name(result)} instead of the expected "
        f"value of {_object_name(expected['result'])}."
    )

    if atol or rtol:
        errmsg += " with "
        if atol:
            errmsg += f"atol = {atol}"
        if atol and rtol:
            errmsg += " and "
        if rtol:
            errmsg += f"rtol = {rtol}"
    errmsg += "."

    raise UnexpectedResultError(errmsg)


def run_test_equivalent_calls(*test_inputs, require_same_type: bool = True):
    """
    Test that different functions/inputs return equivalent results.

    Parameters
    ----------
    test_inputs
        The functions and inputs to the tests in an allowed format, as
        described below.

    require_same_type: bool
        If `True` (the default), then all of the results are required to
        be of the same type.  If `False`, results do not need to be of
        the same type (e.g., cases like `1.0 == 1` will not raise an
        exception).

    Raises
    ------
    ~plasmapy.utils.pytest_helpers.UnexpectedResultError
        If not all of the results are equivalent, or not all of the
        results are of the same type and `require_same_type` evaluates
        to `True`.

    ~plasmapy.utils.pytest_helpers.UnexpectedExceptionError
        If an exception is raised whilst attempting to run one of the
        test cases.

    ~plasmapy.utils.pytest_helpers.InvalidTestError
        If there is an error associated with the inputs or the test is
        set up incorrectly.

    Examples
    --------
    There are several possible formats that can be accepted by this
    `~plasmapy.utils.run_test_equivalent_calls` to test that different
    combinations of functions (or other `callable` objects), positional
    arguments, and keyword arguments return equivalent results.

    To test a single function that takes a single positional argument,
    then `test_inputs` may be the function followed by an arbitrary
    number of positional arguments to be included into the function.

    >>> def f(x): return x ** 2
    >>> run_test_equivalent_calls(f, -1, 1)

    To test a single function with an arbitrary number of positional and
    keyword arguments, the first argument should be the function,
    followed by an arbitrary number of `tuple` or `list` objects that
    contain a `tuple` or `list` containing the positional arguments, and
    a `dict` containing the keyword arguments.

    >>> def g(x, y, z): return x + y + z
    >>> run_test_equivalent_calls(g, ((1, 2, 3), {}), ((3, 2), {'z': 1}))

    If there is only one positional argument, then it is not necessary
    to include it in a `tuple` or `list`.

    >>> run_test_equivalent_calls(f, ([1], {}), ([1], {}))
    >>> run_test_equivalent_calls(f, (1, {}), (1, {}))

    To test multiple functions with an arbitrary number of positional
    and keyword arguments, use a series of `tuple` or `list` objects
    that contain the function for each test, a `tuple` or `list` with
    the positional arguments, and a `dict` with the keyword arguments.

    >>> def p(x, y=None): return x + y if y else x
    >>> def q(x, y=None): return x + 1 if y else x

    >>> run_test_equivalent_calls([p, (1,), {'y': 1}], [q, (2,), {'y': False}])

    The inputs may also be passed in as a whole as a `tuple` or `list`.

    >>> run_test_equivalent_calls(f, -1, 1)
    >>> run_test_equivalent_calls([f, -1, 1])

    If `require_same_type` is `False`, then an exception will not be
    raised if the results are of different types.

    >>> run_test_equivalent_calls(f, -1, 1.0, require_same_type=False)

    """

    if len(test_inputs) == 1:
        test_inputs = test_inputs[0]

    if not isinstance(test_inputs, (tuple, list)):
        raise InvalidTestError(
            f"The argument to run_test_equivalent_calls must be a tuple "
            f"or list.  The provided inputs are: {test_inputs}"
        )

    if callable(test_inputs[0]):
        func = test_inputs[0]
        test_inputs = test_inputs[1:]
    else:
        func = None

    # Make sure everything is a list to allow f(*args)

    test_inputs = [
        test_input if isinstance(test_input, (list, tuple)) else [test_input]
        for test_input in test_inputs
    ]

    # Construct a list of dicts, of which each dict contains the
    # function, positional arguments, and keyword arguments for each
    # test case.

    test_cases = []

    for inputs in test_inputs:
        test_case = {}

        test_case["function"] = func if func else inputs[0]
        test_case["args"] = inputs[0] if func else inputs[1]

        if not isinstance(test_case["args"], (list, tuple)):
            test_case["args"] = [test_case["args"]]

        if func:
            test_case["kwargs"] = inputs[1] if len(inputs) == 2 else {}
        else:
            test_case["kwargs"] = inputs[2] if len(inputs) == 3 else {}

        try:
            test_case["call string"] = call_string(
                test_case["function"], test_case["args"], test_case["kwargs"]
            )
        except Exception:
            test_case["call string"] = (
                f"function = {test_case['function']}, "
                f"args = {test_case['args']}, and "
                f"kwargs = {test_case['kwargs']}"
            )

        test_cases.append(test_case)

    if len(test_cases) < 2:
        raise InvalidTestError(
            "At least two tests are needed for run_test_equivalent_calls"
        )

    # Check to make sure that each function is callable, each set of
    # args is a list or tuple, and each set of kwargs is a dict.  Make
    # sure that the error message contains all of the problems.

    bad_inputs_errmsg = ""

    for test_case in test_cases:
        if not callable(test_case["function"]):
            bad_inputs_errmsg += f"\n{test_case['function']} is not callable "
        if not isinstance(test_case["args"], (tuple, list)):
            bad_inputs_errmsg += f"\n{test_case['args']} is not a list or tuple "
        if not isinstance(test_case["kwargs"], dict):
            bad_inputs_errmsg += f"\n{test_case['kwargs']} is not a dict "

    if bad_inputs_errmsg:
        raise InvalidTestError(bad_inputs_errmsg)

    # Now we can get the results for each test case.

    for test_case in test_cases:
        try:
            f, args, kwargs = (
                test_case["function"],
                test_case["args"],
                test_case["kwargs"],
            )
            test_case["result"] = f(*args, **kwargs)
            test_case["type"] = type(test_case["result"])
        except Exception as exc:
            raise UnexpectedExceptionError(
                f"Unable to evaluate {test_case['call string']}."
            )

    # Make sure that all of the results evaluate as equal to the first
    # result.

    results = [test_case["result"] for test_case in test_cases]
    types = [test_case["type"] for test_case in test_cases]

    try:
        equals_first_result = [result == results[0] for result in results]
    except Exception as exc:  # coverage: ignore
        raise UnexpectedExceptionError(
            f"Unable to determine equality properties of results."
        ) from exc

    equals_first_type = [result_type == types[0] for result_type in types]

    not_all_equal = not all(equals_first_result)
    not_all_same_type = not all(equals_first_type)

    if not_all_equal:
        errmsg = f"The following tests did not all produce identical results:"
    elif not_all_same_type and require_same_type:
        errmsg = f"The following tests did not all produce results of the same type:"

    if not_all_equal or (not_all_same_type and require_same_type):

        for test_case in test_cases:
            errmsg += (
                f"\n  {test_case['call string']} yielded {test_case['result']} "
                f"of type {test_case['type']}"
            )

        raise UnexpectedResultError(errmsg)


def assert_can_handle_nparray(
<<<<<<< HEAD
    function_to_test, insert_some_nans=None, insert_all_nans=None, kwargs=None,
=======
    function_to_test, insert_some_nans=[], insert_all_nans=[], kwargs={}
>>>>>>> 37120c7c
):
    """
    Test for ability to handle numpy array quantities.

    Parameters
    ----------
    function_to_test
        The function to be tested for ability to handle numpy array quantities.
        Arguments are automatically given a vector input based on their
        variable name. Current args that are interpreted as vectors are:
        `["T", "T_i", "T_e", "temperature"]`
        `["n", "n_i", "n_e", "density"]`
        `["B"]`
        `["V", "Vperp"]`
        `["coulomb_log"]`
        `["characteristic_length"]`

    insert_some_nans: list
        List of argument names in which to insert some np.nan values.
        These must be arguments that will be tested as vectors as listed
        above.

    insert_all_nans: list
        List of argument names to fill entirely with np.nan values.

    kwargs: dict
        Arguments to pass directly to the function in under test, in the
        normal kwargs python dictionary format.

    Raises
    ------
    ValueError
        If this function cannot interpret a parameter of function_to_test,

    Examples
    --------
    >>> from plasmapy.formulary.parameters import Alfven_speed, gyrofrequency
    >>> assert_can_handle_nparray(Alfven_speed)
    >>> assert_can_handle_nparray(gyrofrequency, kwargs={"signed": True})
    >>> assert_can_handle_nparray(gyrofrequency, kwargs={"signed": False})
    """

<<<<<<< HEAD
    if insert_some_nans is None:
        insert_some_nans = []

    if insert_all_nans is None:
        insert_all_nans = []

    if kwargs is None:
        kwargs = {}

=======
>>>>>>> 37120c7c
    def _prepare_input(
        param_name, param_default, insert_some_nans, insert_all_nans, kwargs
    ):
        """
        Parse parameter names and set up values to input for 0d, 1d, and 2d array tests.
        """
        # first things first: let any passed in kwarg right through (VIP access)
        if param_name in kwargs.keys():
            return (kwargs[param_name],) * 4

        # else, if it's a recognized variable name, give it a reasonable unit and magnitude
        elif param_name in ["particle", "ion_particle", "ion"]:
            if not (param_default is inspect._empty or param_default is None):
                return (param_default,) * 4
            else:
                return ("p",) * 4
        elif param_name == "particles" or param_name == "species":
            if not (param_default is inspect._empty):
                return (param_default,) * 4
            else:
                return (("e", "p"),) * 4
        elif param_name in ["T", "T_i", "T_e", "temperature"]:
            unit = u.eV
            magnitude = 1.0
        elif param_name in ["n", "n_i", "n_e", "density"]:
            unit = u.m ** -3
            magnitude = 1e20
        elif param_name == "B":
            unit = u.G
            magnitude = 1e3
        elif param_name in ["V", "Vperp"]:
            unit = u.m / u.s
            magnitude = 1e5
        elif param_name == "coulomb_log":
            unit = 1.0
            magnitude = 1e1
        elif param_name == "characteristic_length":
            unit = u.m
            magnitude = 1.0
        elif param_name == "k":
            unit = u.m ** -1
            magnitude = 1.0

        # else, last resort, if it has a default argument, go with that:
        elif not (param_default is inspect._empty):
            return (param_default,) * 4

        else:
            raise ValueError(f"Unrecognized function input: {param_name}")

        # now knowing unit and magnitude, set up the 0d, 1d, 2d, and 3d arrays:
        input_data_3d = np.reshape(np.arange(1.0, 9.0, 1.0), (2, 2, 2))
        input_data_2d = np.reshape(np.arange(1.0, 5.0, 1.0), (2, 2))
        input_data_1d = np.arange(1.0, 5.0, 1.0)
        if param_name in insert_some_nans:
            input_data_3d[0, 0, 1] = np.nan
            input_data_3d[0, 1, 0] = np.nan
            input_data_2d[0, 1] = np.nan
            input_data_2d[1, 0] = np.nan
            input_data_1d[1] = np.nan
        elif param_name in insert_all_nans:
            input_data_3d = np.ones((2, 2, 2)) * np.nan
            input_data_2d = np.ones((2, 2)) * np.nan
            input_data_1d = np.ones(4) * np.nan
        input_data_3d *= magnitude
        input_data_3d *= unit
        input_data_2d *= magnitude
        input_data_2d *= unit
        input_data_1d *= magnitude
        input_data_1d *= unit
        input_data_0d = input_data_1d[3]
        return input_data_0d, input_data_1d, input_data_2d, input_data_3d

    # call _prepare_input to prepare 0d, 1d, and 2d sets of arguments for the function:
    function_sig = inspect.signature(function_to_test)
    function_params = function_sig.parameters
    args_0d = dict()
    args_1d = dict()
    args_2d = dict()
    args_3d = dict()
    param_names = [elm for elm in function_params.keys()]
    for idx, key in enumerate(function_params):
        args_0d[key], args_1d[key], args_2d[key], args_3d[key] = _prepare_input(
            param_names[idx],
            function_params[key].default,
            insert_some_nans,
            insert_all_nans,
            kwargs,
        )

    # call the function with the prepared argument sets:
    with warnings.catch_warnings():
        warnings.filterwarnings("ignore", category=PlasmaPyWarning)
        result_0d = function_to_test(**args_0d)
        result_1d = function_to_test(**args_1d)
        result_2d = function_to_test(**args_2d)
        result_3d = function_to_test(**args_3d)

    # assert that the 1d, 2d, 3d versions get the same result (elementwise) as the 0d version:
    # (if the function returns multiple values, loop through and test each)
    try:
        scalar_testable = result_0d.value
    except AttributeError:
        scalar_testable = result_0d
    if np.isscalar(scalar_testable):
        astrohelper.assert_quantity_allclose(result_0d, result_1d[3])
        astrohelper.assert_quantity_allclose(result_0d, result_2d[1, 1])
        astrohelper.assert_quantity_allclose(result_0d, result_3d[0, 1, 1])
    else:
        for idx, res_0d in enumerate(result_0d):
            astrohelper.assert_quantity_allclose(res_0d, result_1d[idx][3])
            astrohelper.assert_quantity_allclose(res_0d, result_2d[idx][1, 1])
            astrohelper.assert_quantity_allclose(res_0d, result_3d[idx][0, 1, 1])<|MERGE_RESOLUTION|>--- conflicted
+++ resolved
@@ -1,33 +1,26 @@
-<<<<<<< HEAD
 """Test helpers utilities."""
-import collections
-import functools
-import inspect
-import warnings
-from typing import Any, Callable, Dict
-=======
-"""Test helper utilities."""
+
 __all__ = [
     "assert_can_handle_nparray",
     "run_test",
     "run_test_equivalent_calls",
 ]
->>>>>>> 37120c7c
 
 import astropy.constants as const
 import astropy.tests.helper as astrohelper
 import astropy.units as u
-<<<<<<< HEAD
-import numpy as np
-import pytest
+
 
 from plasmapy.tests.helpers.exceptions import (
     InvalidTestError,
     UnexpectedResultError,
     UnexpectedExceptionError,
-=======
+    MissingWarningError,
+    InconsistentTypeError,
+    MissingExceptionError,
+)
+
 import collections
-import colorama
 import functools
 import inspect
 import numpy as np
@@ -36,17 +29,6 @@
 
 from typing import Any, Callable, Dict
 
-from plasmapy.utils.error_messages import _exc_str, _represent_result, call_string
-from plasmapy.utils.exceptions import PlasmaPyWarning
-from plasmapy.utils.pytest_helpers.exceptions import (
->>>>>>> 37120c7c
-    InconsistentTypeError,
-    InvalidTestError,
-    MissingExceptionError,
-    MissingWarningError,
-    UnexpectedExceptionError,
-    UnexpectedResultError,
-)
 from plasmapy.utils.exceptions import PlasmaPyWarning
 from plasmapy.utils.formatting.formatting import (
     call_string,
@@ -54,24 +36,6 @@
     _name_with_article,
 )
 
-<<<<<<< HEAD
-__all__ = ["run_test", "run_test_equivalent_calls", "assert_can_handle_nparray"]
-=======
-# These colors/styles are used to highlight certain parts of the error
-# messages in consistent ways.
-
-_bold = colorama.Style.BRIGHT
-_magenta = colorama.Fore.MAGENTA
-_blue = colorama.Fore.BLUE
-_cyan = colorama.Fore.CYAN
-_red = colorama.Fore.RED
-
-_exception_color = f"{_magenta}{_bold}"
-_type_color = f"{_magenta}{_bold}"
-_func_color = f"{_cyan}{_bold}"
-_result_color = f"{_blue}{_bold}"
-_message_color = f"{_red}{_bold}"
->>>>>>> 37120c7c
 
 
 def _process_input(wrapped_function: Callable):
@@ -115,11 +79,7 @@
 def run_test(
     func,
     args: Any = (),
-<<<<<<< HEAD
     kwargs: Dict = None,
-=======
-    kwargs: Dict = {},
->>>>>>> 37120c7c
     expected_outcome: Any = None,
     rtol: float = 0.0,
     atol: float = 0.0,
@@ -283,13 +243,7 @@
     # messages, we can make it easier to reproduce the error in an
     # interactive session.
 
-<<<<<<< HEAD
     call_str = call_string(func, args, kwargs)
-=======
-    call_str = call_string(
-        func, args, kwargs, color=_func_color, return_color=_message_color
-    )
->>>>>>> 37120c7c
 
     # There are many possibilities for expected outcomes that we must
     # keep track of, including exceptions being raised and warnings
@@ -342,13 +296,8 @@
             else:
                 raise UnexpectedExceptionError(
                     f"The command {call_str} did not specifically raise "
-<<<<<<< HEAD
                     f"{_name_with_article(expected_exception)} as expected, but "
                     f"instead raised {_name_with_article(resulting_exception)} "
-=======
-                    f"{_exc_str(expected_exception)} as expected, but "
-                    f"instead raised {_exc_str(resulting_exception)} "
->>>>>>> 37120c7c
                     f"which is a subclass of the expected exception."
                 )
         except Exception as exc_unexpected_exception:
@@ -361,13 +310,8 @@
         else:
             raise MissingExceptionError(
                 f"The command {call_str} did not raise "
-<<<<<<< HEAD
                 f"{_name_with_article(expected_exception)} as expected, but instead "
                 f"returned {_object_name(result)}."
-=======
-                f"{_exc_str(expected_exception)} as expected, but instead "
-                f"returned {_represent_result(result)}."
->>>>>>> 37120c7c
             )
 
     try:
@@ -393,13 +337,8 @@
             if result != expected["result"]:
                 raise u.UnitsError(
                     f"The command {call_str} returned "
-<<<<<<< HEAD
                     f"{_object_name(result)} instead of the expected "
                     f"value of {_object_name(expected['result'])}."
-=======
-                    f"{_represent_result(result)} instead of the expected "
-                    f"value of {_represent_result(expected['result'])}."
->>>>>>> 37120c7c
                 )
             return None
 
@@ -408,11 +347,7 @@
                 f"The command {call_str} returned "
                 f"{_object_name(result)} instead of a quantity or "
                 f"constant with units of "
-<<<<<<< HEAD
                 f"{_object_name(expected['result'])}."
-=======
-                f"{_represent_result(expected['result'])}."
->>>>>>> 37120c7c
             )
 
         if result.unit != expected["result"]:
@@ -420,11 +355,7 @@
                 f"The command {call_str} returned "
                 f"{_object_name(result)}, which has units of "
                 f"{result.unit} instead of the expected units of "
-<<<<<<< HEAD
                 f"{_object_name(expected['result'])}."
-=======
-                f"{_represent_result(expected['result'])}."
->>>>>>> 37120c7c
             )
 
         return None
@@ -435,11 +366,7 @@
                 f"The command {call_str} returned "
                 f"{_object_name(result)} which has different units "
                 f"than the expected result of "
-<<<<<<< HEAD
                 f"{_object_name(expected['result'])}."
-=======
-                f"{_represent_result(expected['result'])}."
->>>>>>> 37120c7c
             )
 
         if np.allclose(result.value, expected["result"].value):
@@ -463,13 +390,8 @@
             return None
     except Exception as exc_equality:  # coverage: ignore
         raise TypeError(
-<<<<<<< HEAD
             f"The equality of {_object_name(result)} and "
             f"{_object_name(expected['result'])} "
-=======
-            f"The equality of {_represent_result(result)} and "
-            f"{_represent_result(expected['result'])} "
->>>>>>> 37120c7c
             f"cannot be evaluated."
         ) from exc_equality
 
@@ -714,11 +636,7 @@
 
 
 def assert_can_handle_nparray(
-<<<<<<< HEAD
     function_to_test, insert_some_nans=None, insert_all_nans=None, kwargs=None,
-=======
-    function_to_test, insert_some_nans=[], insert_all_nans=[], kwargs={}
->>>>>>> 37120c7c
 ):
     """
     Test for ability to handle numpy array quantities.
@@ -761,7 +679,6 @@
     >>> assert_can_handle_nparray(gyrofrequency, kwargs={"signed": False})
     """
 
-<<<<<<< HEAD
     if insert_some_nans is None:
         insert_some_nans = []
 
@@ -771,8 +688,6 @@
     if kwargs is None:
         kwargs = {}
 
-=======
->>>>>>> 37120c7c
     def _prepare_input(
         param_name, param_default, insert_some_nans, insert_all_nans, kwargs
     ):
