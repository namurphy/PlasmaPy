--- conflicted
+++ resolved
@@ -2,19 +2,4 @@
     assert_can_handle_nparray,
     run_test,
     run_test_equivalent_calls,
-<<<<<<< HEAD
-    assert_can_handle_nparray,
-=======
-)
-
-from .exceptions import (
-    InconsistentTypeError,
-    IncorrectResultError,
-    InvalidTestError,
-    MissingExceptionError,
-    MissingWarningError,
-    RunTestError,
-    UnexpectedExceptionError,
-    UnexpectedResultError,
->>>>>>> 37120c7c
 )