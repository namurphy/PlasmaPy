--- conflicted
+++ resolved
@@ -4,29 +4,24 @@
 
 from typing import Any
 
-<<<<<<< HEAD
 from plasmapy.utils.formatting import call_string
-=======
+
 from plasmapy.particles import Particle
-from plasmapy.utils import call_string
-from plasmapy.utils.exceptions import PlasmaPyError, PlasmaPyWarning
->>>>>>> 37120c7c
+
 from plasmapy.utils.pytest_helpers import (
-    InconsistentTypeError,
-    MissingExceptionError,
-    MissingWarningError,
     run_test,
     run_test_equivalent_calls,
-<<<<<<< HEAD
 )
+
+from plasmapy.utils.exceptions import PlasmaPyError, PlasmaPyWarning
 
 from plasmapy.tests.helpers.exceptions import (
     UnexpectedResultError,
     InconsistentTypeError,
-=======
->>>>>>> 37120c7c
     UnexpectedExceptionError,
     UnexpectedResultError,
+    MissingWarningError,
+    MissingExceptionError,
 )
 
 
@@ -63,34 +58,6 @@
     return arg
 
 
-<<<<<<< HEAD
-=======
-# function, args, kwargs, expected
-call_string_table = [
-    (generic_function, (), {}, "generic_function()"),
-    (generic_function, (1), {}, "generic_function(1)"),
-    (generic_function, ("x"), {}, "generic_function('x')"),
-    (generic_function, (1, "b", {}), {}, "generic_function(1, 'b', {})"),
-    (generic_function, (), {"kw": 1}, "generic_function(kw=1)"),
-    (generic_function, (), {"x": "c"}, "generic_function(x='c')"),
-    (
-        generic_function,
-        (1, "b"),
-        {"b": 42, "R2": "D2"},
-        "generic_function(1, 'b', b=42, R2='D2')",
-    ),
-    (run_test, run_test, {run_test: run_test}, "run_test(run_test, run_test=run_test)"),
-]
-
-
-@pytest.mark.parametrize("function,args,kwargs,expected", call_string_table)
-def test_call_string(function, args, kwargs, expected):
-    """Tests that call_string returns a string that is
-    equivalent to the function call."""
-    assert expected == call_string(function, args, kwargs)
-
-
->>>>>>> 37120c7c
 f_args_kwargs_expected_whaterror = [
     [adams_number, 0, {"y": 1}, 42, None],
     [adams_number, (1,), {"y": 1}, 42, None],
@@ -116,17 +83,7 @@
     [return_quantity, (21), {}, 4 * u.m / u.s, UnexpectedResultError],
     [return_quantity, (22), {}, 5 * u.kg / u.s, u.UnitsError],
     [return_quantity, (23), {"should_warn": True}, (5 * u.m / u.s, UserWarning), None],
-<<<<<<< HEAD
     [return_quantity, (24), {"should_warn": False}, (5 * u.m, UserWarning), MissingWarningError],
-=======
-    [
-        return_quantity,
-        (24),
-        {"should_warn": False},
-        (5 * u.m / u.s, UserWarning),
-        MissingWarningError,
-    ],
->>>>>>> 37120c7c
     [return_arg, u.kg / u.K, {}, u.kg / u.K, None],
     [return_arg, u.kg / u.K, {}, u.kg / u.N, u.UnitsError],
     [return_arg, u.kg, {}, u.g, u.UnitsError],
