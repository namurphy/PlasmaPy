--- conflicted
+++ resolved
@@ -16,11 +16,6 @@
 from astropy.constants.si import e, eps0
 from numba import njit
 from typing import Optional
-<<<<<<< HEAD
-
-import plasmapy.particles
-=======
->>>>>>> cf894eb5
 
 from plasmapy import particles
 from plasmapy.particles import particle_input, ParticleLike
