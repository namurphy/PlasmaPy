<<<<<<< HEAD
"""Script and utilities to launch the plasma calculator."""

__all__ = ["main"]

import argparse
import pathlib
import shlex
import subprocess
=======
"""
Subpackage formerly containing a prototype plasma calculator.
>>>>>>> 091a5f78

.. important::

   The plasma calculator has been removed from PlasmaPy
   so that it can be included in the |plasmapy-calculator| standalone
   package.
"""

from typing import NoReturn  # coverage: ignore


def main() -> NoReturn:  # coverage: ignore
    """Plasma calculator."""
    raise RuntimeError(
        "The plasma calculator has been extracted from PlasmaPy into a "
        "standalone package. For more details, see: "
        "https://github.com/PlasmaPy/plasmapy-calculator"
    )<|MERGE_RESOLUTION|>--- conflicted
+++ resolved
@@ -1,16 +1,5 @@
-<<<<<<< HEAD
-"""Script and utilities to launch the plasma calculator."""
-
-__all__ = ["main"]
-
-import argparse
-import pathlib
-import shlex
-import subprocess
-=======
 """
 Subpackage formerly containing a prototype plasma calculator.
->>>>>>> 091a5f78
 
 .. important::
 
