"""Decorators for `plasmapy.particles`."""

__all__ = ["particle_input"]


import functools
import inspect
import warnings
from collections.abc import Callable, Iterable, MutableMapping
from inspect import BoundArguments
from numbers import Integral, Real
from typing import Any, TypeAlias, TypedDict, get_type_hints

import numpy as np
import wrapt

from plasmapy.particles._factory import _physical_particle_factory
from plasmapy.particles.exceptions import (
    ChargeError,
    InvalidElementError,
    InvalidIonError,
    InvalidIsotopeError,
    InvalidParticleError,
    ParticleError,
)
from plasmapy.particles.particle_class import CustomParticle, Particle, ParticleLike
from plasmapy.particles.particle_collections import ParticleList, ParticleListLike
from plasmapy.utils.exceptions import PlasmaPyDeprecationWarning


class _CallableDataDict(TypedDict, total=False):
    allow_custom_particles: bool
    allow_particle_lists: bool
    annotations: dict[str, Any]
    any_of: str | Iterable[str] | None
    callable_: Callable[..., Any]
    exclude: str | Iterable[str] | None
    parameters_to_process: list[str]
    require: str | Iterable[str] | None
    signature: inspect.Signature


_basic_particle_input_annotations: tuple[type | TypeAlias, ...] = (
    Particle,  # deprecated
    ParticleLike,
    ParticleListLike,
    ParticleLike | ParticleListLike,
    (Particle, Particle),  # deprecated
)
_optional_particle_input_annotations = tuple(
    annotation | None
    # remove [:-1] index in following line when dropping (Particle, Particle)
    # as a valid annotation
    for annotation in _basic_particle_input_annotations[:-1]
    if annotation != (Particle, Particle)  # temporary hack
)
_particle_input_annotations = (
    _basic_particle_input_annotations + _optional_particle_input_annotations
)


def _make_into_set_or_none(obj: Any) -> Iterable[str] | None:
    """
    Return `None` if ``obj`` is `None`, and otherwise convert ``obj``
    into a `set`.

    If ``obj`` is a string, then a `set` containing only ``obj`` will
    be returned (i.e., ``obj`` will not be treated as iterable).
    """
    if obj is None:
        return obj
    return {obj} if isinstance(obj, str) else set(obj)


def _bind_arguments(
    wrapped_signature: inspect.Signature,
    callable_: Callable[..., Any],
    args: Iterable[Any],
    kwargs: MutableMapping[str, Any],
    instance: Any = None,
) -> inspect.BoundArguments:
    """
    Bind the arguments provided by ``args`` and ``kwargs`` to
    the corresponding parameters in the signature of the callable_
    or method being decorated.

    Parameters
    ----------
    wrapped_signature : `inspect.Signature`
        The signature of the function or method to which to bind
        ``args`` and ``kwargs``.

    callable_ : callable
        The function or method to which to bind ``args`` and ``kwargs``.
        This argument is only needed for a deprecation warning message.

    args : tuple, optional
        Positional arguments.

    kwargs : `dict` of `str` to `object`, optional
        Keyword arguments.

    instance
        If ``callable_`` is a class instance method, then ``instance``
        should be the instance to which ``callable_`` belongs.

    Returns
    -------
    dict
        A dictionary with the parameters of ``callable_`` as keys and
        the corresponding arguments as values, but removing ``self`` and
        ``cls``.
    """

    # We should keep the warning about "z_mean" for perhaps ∼2
    # releases following the last pull request that removes a "z_mean"
    # parameter from a callable decorated with @particle_input. After
    # that, we should change this warning to an exception for ∼2 more
    # releases before deleting it.

    if "z_mean" in kwargs and "Z" not in kwargs and "Z" in wrapped_signature.parameters:
        function_name = getattr(callable_, "__name__", None)
        name_clause = f"to '{function_name}' " if function_name else ""

        warnings.warn(
            f"The 'z_mean' parameter {name_clause}has been deprecated "
            "and will be removed in a subsequent release. Define the "
            "(mean) charge number with 'Z' instead.",
            category=PlasmaPyDeprecationWarning,
        )

        kwargs["Z"] = kwargs.pop("z_mean")

    # When decorating a callable_ or staticmethod, instance will
    # be None. When decorating a class instance method, instance
    # will be the class instance, and will need to be bound to
    # the "self" parameter but later removed. For a class method,
    # it will be bound to the "cls" parameter instead.

    if instance is None:
        bound_arguments = wrapped_signature.bind(*args, **kwargs)
    else:
        bound_arguments = wrapped_signature.bind(instance, *args, **kwargs)

    bound_arguments.apply_defaults()

    bound_arguments.arguments.pop("self", None)
    bound_arguments.arguments.pop("cls", None)

    return bound_arguments


class _ParticleInput:
    """
    Processes arguments for |particle_input|.

    Parameters
    ----------
    callable_ : callable
        The callable_ or method to be decorated.

    require : `str`, `set`, `list`, or `tuple`, |keyword-only|, optional
        Categories that a particle must be in.  If a particle is not in
        all of these categories, then a |ParticleError| will be raised.

    any_of : `str`, `set`, `list`, or `tuple`, |keyword-only|, optional
        Categories that a particle may be in.  If a particle is not in
        any of these categories, then a |ParticleError| will be raised.

    exclude : `str`, `set`, `list`, or `tuple`, |keyword-only|, optional
        Categories that a particle cannot be in.  If a particle is in
        any of these categories, then a |ParticleError| will be raised.

    allow_custom_particles : bool, |keyword-only|, default: `True`
        If `True`, allow |CustomParticle| instances to be passed through.

    allow_particle_lists : bool, |keyword-only|, default: `True`
        If `True`, allow |ParticleList| instances to be passed through.
    """

    def __init__(
        self,
        callable_: Callable[..., Any],
        *,
        require: str | Iterable[str] | None = None,
        any_of: str | Iterable[str] | None = None,
        exclude: str | Iterable[str] | None = None,
        allow_custom_particles: bool = True,
        allow_particle_lists: bool = True,
    ) -> None:
        self._data: _CallableDataDict = {}
        self.callable_: Callable[..., Any] = callable_
        self.require = require
        self.any_of = any_of
        self.exclude = exclude
        self.allow_custom_particles = allow_custom_particles
        self.allow_particle_lists = allow_particle_lists

    @property
    def callable_(self) -> Callable[..., Any]:
        """
        The callable that is being decorated.

        Returns
        -------
        callable
        """
        return self._data["callable_"]

    @callable_.setter
    def callable_(self, callable_: Callable[..., Any]) -> None:
        self._data["callable_"] = callable_
        self._data["annotations"] = get_type_hints(callable_)
        self._data["parameters_to_process"] = self.find_parameters_to_process()
        self._data["signature"] = inspect.signature(callable_)

    @property
    def signature(self) -> inspect.Signature:
        """The signature of the wrapped callable."""
        return self._data["signature"]

    def find_parameters_to_process(self) -> list[str]:
        """
        Identify the parameters that have annotations to indicate that
        they should be processed.

        Returns
        -------
        `list` of `str`
        """
        return [
            parameter
            for parameter, annotation in self.annotations.items()
            if annotation in _particle_input_annotations and parameter != "return"
        ]

    @property
    def annotations(self) -> dict[str, Any]:
        """
        The annotations of the decorated callable_.

        Returns
        -------
        `dict` of `str` to `object`
        """
        return self._data.get("annotations")  # type: ignore[return-value]

    @property
    def require(self) -> Iterable[str] | None:
        """
        Categories that the particle must belong to.

        Returns
        -------
        `set` of `str`, or `None`
        """
        return self._data["require"]

    @require.setter
    def require(self, require_: str | Iterable[str] | None) -> None:
        self._data["require"] = _make_into_set_or_none(require_)

    @property
    def any_of(self) -> Iterable[str] | None:
        """
        Categories of which the particle must belong to at least one.

        Returns
        -------
        `set` of `str`, or `None`
        """
        return self._data["any_of"]

    @any_of.setter
    def any_of(self, any_of_: str | Iterable[str] | None) -> None:
        self._data["any_of"] = _make_into_set_or_none(any_of_)

    @property
    def exclude(self) -> Iterable[str] | None:
        """
        Categories that the particle cannot belong to.

        Returns
        -------
        `set` of `str`, or `None`
        """
        return self._data["exclude"]

    @exclude.setter
    def exclude(self, exclude_: str | Iterable[str] | None) -> None:
        self._data["exclude"] = _make_into_set_or_none(exclude_)

    @property
    def allow_custom_particles(self) -> bool:
        """
        If `True`, then the decorated argument may be or include
        |CustomParticle| instances.

        Returns
        -------
        bool
        """
        return self._data["allow_custom_particles"]

    @allow_custom_particles.setter
    def allow_custom_particles(self, allow_custom_particles_: bool) -> None:
        self._data["allow_custom_particles"] = allow_custom_particles_

    @property
    def allow_particle_lists(self) -> bool:
        """
        If `True`, then the decorated argument may be a |ParticleList|.

        Returns
        -------
        bool
        """
        return self._data["allow_particle_lists"]

    @allow_particle_lists.setter
    def allow_particle_lists(self, allow_particle_lists_: bool) -> None:
        self._data["allow_particle_lists"] = allow_particle_lists_

    @property
    def parameters_to_process(self) -> list[str]:
        """
        The parameters of
        `~plasmapy.particles.decorators._ParticleInput.callable_` that have
        annotations to be processed by |particle_input|.

        Returns
        -------
        `list` of `str`
        """
        return self._data["parameters_to_process"]

    def verify_charge_categorization(
        self, particle: Particle | CustomParticle | ParticleList
    ) -> None:
        """
        Raise an exception if the particle does not meet charge
        categorization criteria.

        Raises
        ------
        |ChargeError|
            If the particle is required to have charge information and
            does not, or if the particle is required to be charged and
            is either uncharged or lacks charge information.
        """
        must_be_charged = self.require is not None and "charged" in self.require
        must_have_charge_info = self.any_of == {"charged", "uncharged"}

        if isinstance(particle, ParticleList):
            uncharged = particle.is_category("uncharged", particlewise=True)
            lacks_charge_info = particle.is_category(
                exclude={"charged", "uncharged"}, particlewise=True
            )
        else:
            uncharged = particle.is_category("uncharged")
            lacks_charge_info = particle.is_category(exclude={"charged", "uncharged"})

        if isinstance(uncharged, Iterable):
            uncharged = any(uncharged)
            lacks_charge_info = any(lacks_charge_info)

        if must_be_charged and (uncharged or must_have_charge_info):
            raise ChargeError(f"{self.callable_} can only accept charged particles.")

        if must_have_charge_info and lacks_charge_info:
            raise ChargeError(
                f"{self.callable_} can only accept particles which have "
                f"explicit charge information."
            )

    @staticmethod
    def category_errmsg(
        particle: Particle | CustomParticle | ParticleList,
        require: str | Iterable[str] | None,
        exclude: str | Iterable[str] | None,
        any_of: str | Iterable[str] | None,
        callable_name: str,
    ) -> str:
        """
        Return an error message for when a particle does not meet
        categorization criteria.

        Returns
        -------
        str
        """
        category_errmsg = (
            f"The particle {particle} does not meet the required "
            f"classification criteria to be a valid input to {callable_name}. "
        )

        errmsg_table = [
            (require, "must belong to all"),
            (any_of, "must belong to any"),
            (exclude, "cannot belong to any"),
        ]

        for condition, phrase in errmsg_table:
            if condition:
                category_errmsg += (
                    f"The particle {phrase} of the following categories: {condition}. "
                )

        return category_errmsg

    def verify_particle_categorization(
        self, particle: Particle | CustomParticle | ParticleList
    ) -> None:
        """
        Verify that the particle meets the categorization criteria.

        Parameters
        ----------
        particle : Particle | CustomParticle

        Raises
        ------
        |ParticleError|
            If the particle does not meet the categorization criteria.

        Notes
        -----
        This method does not yet work with |ParticleList| objects.

        See Also
        --------
        ~plasmapy.particles.particle_class.Particle.is_category
        """
        if isinstance(particle, ParticleList):
            particle_in_category = particle.is_category(
                require=self.require,
                any_of=self.any_of,
                exclude=self.exclude,
                particlewise=True,
            )
        else:
            particle_in_category = particle.is_category(
                require=self.require,
                any_of=self.any_of,
                exclude=self.exclude,
            )
        if not particle_in_category:
            errmsg = self.category_errmsg(
                particle,
                self.require,
                self.exclude,
                self.any_of,
                self.callable_.__name__,
            )
            raise ParticleError(errmsg)

    def verify_particle_name_criteria(
        self, parameter: str, particle: Particle | CustomParticle | ParticleList
    ) -> None:
        """
        Check that parameters with special names meet the expected
        categorization criteria.
        """

        if (
            parameter == "ion"
            and isinstance(particle, CustomParticle)
            and not np.isnan(particle.charge)
            and particle.mass.value > 0
        ):
            return None

        name_categorization_exception: list[
            tuple[str, dict[str, str | Iterable[str] | None], type]
        ] = [
            ("element", {"require": "element"}, InvalidElementError),
            ("isotope", {"require": "isotope"}, InvalidIsotopeError),
            (
                "ion",
                {"require": "element", "any_of": {"charged", "uncharged"}},
                InvalidIonError,
            ),
        ]

        for name, categorization, exception in name_categorization_exception:
            if parameter != name or particle is None:
                continue

            if isinstance(particle, ParticleList):
                meets_name_criteria = particle.is_category(
                    **categorization, particlewise=True
                )
            else:
                meets_name_criteria = particle.is_category(**categorization)

            if not meets_name_criteria:
                raise exception(
                    f"The argument {parameter} = {particle!r} to "
                    f"{self.callable_.__name__} does not correspond to a "
                    f"valid {parameter}."
                )

    def verify_allowed_types(
        self, particle: Particle | CustomParticle | ParticleList
    ) -> None:
        """
        Verify that the particle object contains only the allowed types
        of particles.
        """
        if not self.allow_custom_particles and isinstance(particle, CustomParticle):
            raise InvalidParticleError(
                f"{self.callable_.__name__} does not accept CustomParticle "
                f"or CustomParticle-like inputs."
            )

        if not self.allow_particle_lists and isinstance(particle, ParticleList):
            raise InvalidParticleError(
                f"{self.callable_.__name__} does not accept ParticleList "
                "or particle-list-like inputs."
            )

        if (
            not self.allow_custom_particles
            and isinstance(particle, ParticleList)
<<<<<<< HEAD
            and any(particle.is_category("custom", return_list=True))
=======
            and any(particle.is_category("custom", particlewise=True))  # type: ignore[arg-type]
>>>>>>> 67d9eb0e
        ):
            raise InvalidParticleError(
                f"{self.callable_.__name__} does not accept CustomParticle "
                f"or CustomParticle-like inputs."
            )

    def process_argument(
        self,
        parameter: str,
        argument: Any,
        Z: float | None,
        mass_numb: int | None,
    ) -> Any:
        """
        Process an argument that has an appropriate annotation.

        If the annotation is not one covered by |particle_input|, then
        this method will return ``argument`` without alteration.

        Otherwise, if the annotation is ``Optional[...]`` and
        ``argument`` is `None`, then this method will return `None`.

        Otherwise, this method will use ``argument`` (and possibly ``Z``
        and/or ``mass_numb``) to create a |Particle|, |CustomParticle|,
        or |ParticleList|. If the resulting particle object does not
        meet the specified criteria (if provided), then this method will
        raise an exception. Otherwise, the resulting particle object
        will be returned. See the docstring for |particle_input| for
        more details.

        Parameters
        ----------
        parameter : str
            The name of the |parameter| that was decorated.

        argument : object
            The value of the |argument| associated with ``parameter``.

        Z : integer, optional
            The |charge number| of an ion or neutral particle.

        mass_numb : integer, optional
            The mass number of an isotope.

        Returns
        -------
        object
            This method will return a |Particle|, |CustomParticle|,
            |ParticleList|, or `None` if the parameter has an annotation
            as described in the docstring for |particle_input|. For all
            other annotations, this method will return ``argument``
            without alteration.
        """
        annotation = self.annotations.get(parameter)

        if annotation not in _particle_input_annotations:
            return argument

        if annotation in _optional_particle_input_annotations and argument is None:
            return argument

        # This does not yet include cases like Optional[ParticleList],
        # Union[ParticleList, ParticleLike], etc. and thus needs updating.

        if annotation == (Particle, Particle):  # deprecated
            if not hasattr(argument, "__len__") or len(argument) != 2:
                raise ValueError(f"The length of {argument} must be 2.")
            return Particle(argument[0]), Particle(argument[1])

        if annotation in _basic_particle_input_annotations and argument is None:
            raise TypeError(f"{parameter} may not be None.")

        particle = _physical_particle_factory(argument, Z=Z, mass_numb=mass_numb)

        self.verify_charge_categorization(particle)
        self.verify_particle_categorization(particle)
        self.verify_particle_name_criteria(parameter, particle)
        self.verify_allowed_types(particle)

        return particle

    parameters_to_skip = ("Z", "mass_numb")

    def perform_pre_validations(self, Z: float | None, mass_numb: int | None) -> None:
        """
        Perform a variety of pre-checks on the arguments.

        Check that there are annotated parameters. Check that ``Z`` is
        a real number if not `None`. Check that ``mass_numb`` is an
        integer if not `None`. Verify that ``Z`` and ``mass_numb`` are
        not included if there are multiple annotated parameters.
        """

        if not self.parameters_to_process:
            raise ParticleError(
                "No parameters have an annotation that will invoke particle_input."
            )

        Z_or_mass_numb = Z is not None or mass_numb is not None
        multiple_annotated_parameters = len(self.parameters_to_process) > 1

        if Z is not None and not isinstance(Z, Real):
            raise TypeError("Z must be a real number.")

        if mass_numb is not None and not isinstance(mass_numb, Integral):
            raise TypeError("mass_numb must be an integer.")

        if Z_or_mass_numb and multiple_annotated_parameters:
            raise ParticleError(
                "The arguments Z and mass_numb are not allowed when more "
                "than one argument or keyword is annotated with ParticleLike "
                "in callables decorated with @particle_input."
            )

    def process_arguments(
        self,
        args: Iterable[Any],
        kwargs: MutableMapping[str, Any],
        instance: Any = None,
    ) -> BoundArguments:
        """
        Process the arguments passed to the callable_ callable.

        Parameters
        ----------
        args : tuple
            Positional arguments passed to the callable_ callable.

        kwargs : `dict` of `str` to `object`
            Keyword arguments provided to the callable_ callable.

        instance : `object`, optional
            If the callable_ callable is a class instance method, then
            ``instance`` should be the class instance to which ``func``
            belongs.

        Notes
        -----
        This method does not work when there are positional arguments
        before variadic positional arguments.  See :issue:`2150`.
        """

        bound_arguments = _bind_arguments(
            self.signature, self.callable_, args, kwargs, instance
        )

        Z = bound_arguments.arguments.pop("Z", None)
        mass_numb = bound_arguments.arguments.pop("mass_numb", None)

        self.perform_pre_validations(Z, mass_numb)

        processed_kwargs = {
            parameter: self.process_argument(parameter, argument, Z, mass_numb)
            for parameter, argument in bound_arguments.arguments.items()
        }

        for parameter in processed_kwargs:
            bound_arguments.arguments[parameter] = processed_kwargs[parameter]

        return bound_arguments


def particle_input(
    callable_: Callable[..., Any] | None = None,
    *,
    require: str | Iterable[str] | None = None,
    any_of: str | Iterable[str] | None = None,
    exclude: str | Iterable[str] | None = None,
    allow_custom_particles: bool = True,
    allow_particle_lists: bool = True,
) -> Callable[..., Any]:
    r"""Convert |particle-like| |arguments| into particle objects.

    When a callable is |decorated| with |particle_input|,
    |particle-like| arguments that are appropriately |annotated| (i.e.,
    with |ParticleLike| or |ParticleListLike|) will be converted into a
    |Particle|, |CustomParticle|, or |ParticleList|.

    The parameters ``Z`` and ``mass_numb`` may be used to specify the
    |charge number| of an ion and mass number of an isotope,
    respectively, as long as ``Z`` and/or ``mass_numb`` are
    |parameters| of the callable and only one parameter is
    annotated with |ParticleLike| or |ParticleListLike|.

    To indicate that `None` can be passed to a parameter, annotate it
    with :py:`ParticleLike | None` or :py:`ParticleListLike | None`.

    If the particle representation does not satisfy any categorization
    criteria that have been provided, then |particle_input| will raise
    an exception.

    If the annotated parameter is named ``element``, ``isotope``, or
    ``ion``, then |particle_input| will raise an exception if the
    argument provided to the callable is not consistent with
    parameter.

    .. note::

       An annotated parameter named ``ion`` will accept neutral atoms
       and |CustomParticle|\ -like objects as long as the
       |charge number| is explicitly defined. To enforce that the
       particle be charged, provide :py:`require={"charged"}` to
       |particle_input|.

    .. note::

       When both |particle_input| and |validate_quantities| are used to
       decorate a :term:`function`, they may be used in either order.
       When using both |particle_input| and |validate_quantities| to
       decorate an instance :term:`method`, |particle_input| should be
       the outer decorator and |validate_quantities| should be the inner
       decorator (see :issue:`2035`).

       .. code-block:: python

          import astropy.units as u
          from plasmapy.particles import particle_input, ParticleLike
          from plasmapy.utils.decorators.validators import validate_quantities


          class SomeClass:
              @particle_input
              @validate_quantities
              def instance_method(self, particle: ParticleLike, B: u.Quantity[u.T]): ...

    .. note::

       When decorating a class method with |particle_input|,
       `classmethod` should be the outer decorator and |particle_input|
       should be the inner decorator, and the first argument
       (representing the class) must be named ``cls``.

    Parameters
    ----------
    callable_ : callable, optional
        The function or method to be decorated.

    require : `str` | `set` | `list` | `tuple`, |keyword-only|, optional
        Categories that each particle are required to be in.

    any_of : `str` | `set` | `list` | `tuple`, |keyword-only|, optional
        Categories of which each particle must belong to at least one.

    exclude : `str` | `set` | `list` | `tuple`, |keyword-only|, optional
        Categories that each particle cannot be in.

    allow_custom_particles : bool, |keyword-only|, default: `True`
        If `True`, allow |CustomParticle| instances to be passed through.

    allow_particle_lists : bool, |keyword-only|, default: `True`
        If `True`, allow |ParticleList| instances to be passed through.

    Returns
    -------
    callable

    Raises
    ------
    `TypeError`
        If the annotated argument is not |particle-like|; or if ``Z`` or
        ``mass_numb`` is not an integer.

    |InvalidParticleError|
        If the annotated argument does not correspond to a valid
        particle, ``allow_custom_particles`` is `False` and the argument
        corresponds to a |CustomParticle|, or ``allow_particle_lists``
        is `False` and the argument corresponds to a |ParticleList|.

    |InvalidParticleError|
        If the decorated argument has charge and/or mass number
        information, and ``Z`` and/or ``mass_numb`` contain
        contradictory information.

    |InvalidElementError|
        If an annotated argument is named ``element``, and the input
        does not correspond to an element, isotope, or ion.

    |InvalidIsotopeError|
        If an annotated argument is named ``isotope``, and the input
        does not correspond to an isotope or an ion of an isotope.

    |InvalidIonError|
        If an annotated argument is named ``ion``, and the input does
        not correspond to an ion.

    |ChargeError|
        If ``"charged"`` is in the ``require`` argument and the particle
        is not explicitly charged, or if
        :py:`any_of = {"charged", "uncharged"}` and the particle does
        not have charge information associated with it.

    |ParticleError|
        If the returned particle(s) do not meet the categorization
        criteria specified through ``require``, ``any_of``, or
        ``exclude``; or if none of the parameters of ``callable_`` have
        been appropriately annotated.

    `~astropy.units.UnitConversionError`
        If the annotated argument is a |Quantity|, but does not have a
        physical type of mass or charge.

    Warns
    -----
    : `~plasmapy.particles.exceptions.ParticleWarning`
        If decorated argument has charge and/or mass number information,
        and ``Z`` and/or ``mass_numb`` contain redundant information.

    See Also
    --------
    ~plasmapy.particles.particle_class.CustomParticle
    ~plasmapy.particles.particle_class.Particle
    ~plasmapy.particles.particle_collections.ParticleList
    ~plasmapy.utils.decorators.validators.validate_quantities

    Notes
    -----
    There are some known limitations to |particle_input|.

    - Particle categorization criteria are not yet applied to
      arguments that get converted into a |ParticleList| (see
      :issue:`2048`).

    - This decorator is not compatible with setters (see
      :issue:`2507`).

    - |particle_input| has limited compatibility with positional-only,
      variadic positional, and variadic keyword arguments (see
      :issue:`2150`).

    - When |particle_input| and |validate_quantities| are both
      used to decorate an instance method on a class, |particle_input|
      must be the outside decorator (see :issue:`2035`).

    - Because it dynamically changes arguments, functions decorated with
      |particle_input| often do not work well with static type checkers
      like mypy. These errors may be silenced by commenting
      :py:`# type: ignore[union-attr]` on a line of code, where
      ``union-attr`` is the name of the mypy error code.

    Examples
    --------
    The |particle_input| decorator takes appropriately annotated
    |particle-like| or |particle-list-like| arguments that are provided
    to ``callable_``, and converts them into a |Particle|,
    |CustomParticle|, or |ParticleList| object.

    The following decorated function accepts a |particle-like| input and
    returns the corresponding particle object.

    >>> from plasmapy.particles import particle_input, ParticleLike
    >>> import astropy.units as u

    >>> @particle_input
    ... def get_particle(particle: ParticleLike):
    ...     return particle

    >>> get_particle("p+")
    Particle("p+")
    >>> get_particle(["p+", "e-"])
    ParticleList(['p+', 'e-'])
    >>> get_particle(1e-26 * u.kg)
    CustomParticle(mass=1e-26 kg, charge=nan C)

    To allow `None` to pass, use :py:`ParticleLike | None` as the
    annotation.

    >>> from typing import Optional
    >>> @particle_input
    ... def get_particle_or_none(particle: ParticleLike | None):
    ...     return particle
    >>> get_particle_or_none("p+")
    Particle("p+")
    >>> print(get_particle_or_none(None))
    None

    If the decorated callable has parameters named ``Z`` and/or
    ``mass_numb`` and exactly one annotated parameter, then ``Z`` may
    be used to provide the |charge number| and ``mass_numb`` may be used
    to provide the mass number. Making ``Z`` and ``mass_numb``
    |keyword-only| reduces the chances of confusion or mistakes.

    >>> @particle_input
    ... def make_particle(particle: ParticleLike, *, Z=None, mass_numb=None):
    ...     return particle
    >>> make_particle("H", Z=0, mass_numb=3)
    Particle("T 0+")

    Instance methods can also be decorated with |particle_input| as long
    as the first argument (representing the instance itself) is named
    ``self`` following standard convention.

    >>> class SampleClass:
    ...     @particle_input
    ...     def __init__(self, particle: ParticleLike):
    ...         self.particle = particle
    ...
    ...     @particle_input
    ...     def return_particle(self, new_particle: ParticleLike):
    ...         return new_particle

    >>> instance = SampleClass("α")
    >>> instance.particle
    Particle("He-4 2+")
    >>> instance.return_particle("T+")
    Particle("T 1+")

    The ``allow_custom_particles`` and ``allow_particle_lists`` keyword
    arguments indicate whether ``callable_`` should accept
    |CustomParticle| and |ParticleList| objects, respectively.

    >>> @particle_input(allow_custom_particles=False, allow_particle_lists=False)
    ... def get_atomic_number(particle: ParticleLike):
    ...     return particle.atomic_number
    >>> get_atomic_number("Fe")
    26

    The ``require``, ``any_of``, and ``exclude`` keyword arguments may
    be used to specify categorization criteria that a particle must be
    consistent with. For more details, please refer to the docstring for
    `~plasmapy.particles.particle_class.Particle.is_category`.

    >>> @particle_input(require="element", any_of={"charged", "uncharged"})
    ... def return_ionic_level(particle: ParticleLike):
    ...     return particle
    >>> return_ionic_level("Fe-56 0+")
    Particle("Fe-56 0+")

    When the parameter is named ``element``, ``isotope``, or ``ion``,
    then the corresponding argument must be consistent with the name.
    When the parameter is named ``ion``, then the particle(s) may also
    be a neutral atom as long as the |charge number| is explicitly
    defined.

    >>> @particle_input
    ... def mass_number(isotope: ParticleLike):
    ...     return isotope.mass_number
    >>> mass_number("D")
    2

    """

    # The following pattern comes from the docs for wrapt, and requires
    # that the arguments to the decorator are keyword-only.

    if callable_ is None:
        return functools.partial(
            particle_input,
            require=require,
            any_of=any_of,
            exclude=exclude,
            allow_custom_particles=allow_custom_particles,
            allow_particle_lists=allow_particle_lists,
        )

    particle_validator = _ParticleInput(
        callable_=callable_,
        require=require,
        any_of=any_of,
        exclude=exclude,
        allow_custom_particles=allow_custom_particles,
        allow_particle_lists=allow_particle_lists,
    )

    @wrapt.decorator
    def wrapper(
        callable__: Callable[..., Any],
        instance: Any,
        args: Iterable[Any],
        kwargs: MutableMapping[str, Any],
    ) -> Callable[..., Any]:
        bound_arguments = particle_validator.process_arguments(args, kwargs, instance)
        return callable__(  # type: ignore[no-any-return]
            *bound_arguments.args,
            **bound_arguments.kwargs,
        )

    return wrapper(callable_, instance=None, args=(), kwargs={})<|MERGE_RESOLUTION|>--- conflicted
+++ resolved
@@ -522,11 +522,7 @@
         if (
             not self.allow_custom_particles
             and isinstance(particle, ParticleList)
-<<<<<<< HEAD
-            and any(particle.is_category("custom", return_list=True))
-=======
             and any(particle.is_category("custom", particlewise=True))  # type: ignore[arg-type]
->>>>>>> 67d9eb0e
         ):
             raise InvalidParticleError(
                 f"{self.callable_.__name__} does not accept CustomParticle "
