"""
Global substitutions that can be used throughout PlasmaPy's
reStructuredText documentation, using the sphinxcontrib-globalsubs
extension to Sphinx.

The substitutions are defined in ``global_substitutions``, which is then
imported in :file:`docs/conf.py` so that sphinxcontrib-globalsubs can
use it to define substitutions.

The key to the dictionary is the name of the substitution. For example,
if the key is ``"particle-like"``, then it can be used as
``|particle-like|`` throughout the documentation.
"""

__all__ = ["global_substitutions", "make_global_substitutions_table"]

import collections
import pathlib

plasmapy_subs: dict[str, str] = {
    "atomic_number": ":func:`~plasmapy.particles.atomic.atomic_number`",
    "atomic_symbol": ":func:`~plasmapy.particles.symbols.atomic_symbol`",
    "charge_number": ":func:`~plasmapy.particles.atomic.charge_number`",
    "ChargeError": ":class:`~plasmapy.particles.exceptions.ChargeError`",
    "ClassicalTransport": ":class:`~plasmapy.formulary.braginskii.ClassicalTransport`",
    "common_isotopes": ":func:`~plasmapy.particles.atomic.common_isotopes`",
    "CustomParticle": ":class:`~plasmapy.particles.particle_class.CustomParticle`",
    "DimensionlessParticle": ":class:`~plasmapy.particles.particle_class.DimensionlessParticle`",
    "electric_charge": ":func:`~plasmapy.particles.atomic.electric_charge`",
    "element_name": ":func:`~plasmapy.particles.symbols.element_name`",
    "half_life": ":func:`~plasmapy.particles.atomic.half_life`",
    "InvalidElementError": ":class:`~plasmapy.particles.exceptions.InvalidElementError`",
    "InvalidIonError": ":class:`~plasmapy.particles.exceptions.InvalidIonError`",
    "InvalidIsotopeError": ":class:`~plasmapy.particles.exceptions.InvalidIsotopeError`",
    "InvalidParticleError": ":class:`~plasmapy.particles.exceptions.InvalidParticleError`",
    "ionic_symbol": ":func:`~plasmapy.particles.symbols.ionic_symbol`",
    "IonicLevel": ":class:`~plasmapy.particles.ionization_state.IonicLevel`",
    "IonizationState": ":class:`~plasmapy.particles.ionization_state.IonizationState`",
    "IonizationStateCollection": ":class:`~plasmapy.particles.ionization_state_collection.IonizationStateCollection`",
    "is_stable": ":func:`~plasmapy.particles.atomic.is_stable`",
    "isotope_symbol": ":func:`~plasmapy.particles.symbols.isotope_symbol`",
    "isotopic_abundance": ":func:`~plasmapy.particles.atomic.isotopic_abundance`",
    "known_isotopes": ":func:`~plasmapy.particles.atomic.known_isotopes`",
    "Layer": "`~plasmapy.diagnostics.charged_particle_radiography.detector_stacks.Layer`",
    "mass_number": ":func:`~plasmapy.particles.atomic.mass_number`",
    "MissingParticleDataError": ":class:`~plasmapy.particles.exceptions.MissingParticleDataError`",
    "MissingParticleDataWarning": ":class:`~plasmapy.particles.exceptions.MissingParticleDataWarning`",
    "Particle": ":class:`~plasmapy.particles.particle_class.Particle`",
    "particle_input": ":func:`~plasmapy.particles.decorators.particle_input`",
    "particle_mass": ":func:`~plasmapy.particles.atomic.particle_mass`",
    "particle_symbol": ":func:`~plasmapy.particles.symbols.particle_symbol`",
    "ParticleError": ":class:`~plasmapy.particles.exceptions.ParticleError`",
    "ParticleLike": ":obj:`~plasmapy.particles.particle_class.ParticleLike`",
    "ParticleList": ":class:`~plasmapy.particles.particle_collections.ParticleList`",
    "ParticleListLike": ":obj:`~plasmapy.particles.particle_collections.ParticleListLike`",
    "ParticleTracker": ":class:`~plasmapy.simulation.particle_tracker.particle_tracker.ParticleTracker`",
    "ParticleWarning": ":class:`~plasmapy.particles.exceptions.ParticleWarning`",
    "reduced_mass": ":func:`~plasmapy.particles.atomic.reduced_mass`",
    "RelativisticBody": ":class:`~plasmapy.formulary.relativity.RelativisticBody`",
    "SingleParticleCollisionFrequencies": ":class:`~plasmapy.formulary.collisions.frequencies.SingleParticleCollisionFrequencies`",
    "stable_isotopes": ":func:`~plasmapy.particles.atomic.stable_isotopes`",
    "standard_atomic_weight": ":func:`~plasmapy.particles.atomic.standard_atomic_weight`",
    "UnexpectedParticleError": ":class:`~plasmapy.particles.exceptions.UnexpectedParticleError`",
    "validate_quantities": ":func:`~plasmapy.utils.decorators.validators.validate_quantities`",
}

# The trailing backslash and space are needed for the substitution to
# work correctly when used just before a period.

doc_subs: dict[str, str] = {
    "annotated": r":term:`annotated <annotation>`\ ",
    "annotation": r":term:`annotation`\ ",
    "argument": r":term:`argument`\ ",
    "arguments": r":term:`arguments <argument>`\ ",
    "atom-like": r":term:`atom-like`\ ",
    "bibliography": r":ref:`bibliography`\ ",
    "changelog guide": r":ref:`changelog guide`\ ",
    "charge number": r":term:`charge number`\ ",
    "code contribution workflow": r":ref:`code contribution workflow <workflow>`\ ",
    "coding guide": r":ref:`coding guide`\ ",
    "contributor guide": r":ref:`contributor guide`\ ",
    "decorated": r":term:`decorated <decorator>`\ ",
    "decorator": r":term:`decorator`\ ",
    "documentation guide": r":ref:`documentation guide`\ ",
    "expect-api-changes": "This feature is under development. Breaking changes may occur in the future.",
    "getting ready to contribute": r":ref:`getting ready to contribute`\ ",
    "glossary": r":ref:`glossary`\ ",
    "IDE": r":abbr:`IDE (Integrated Development Environment)`\ ",
    "keyword-only": r":term:`keyword-only`\ ",
    "lite-function": r":term:`lite-function`\ ",
    "lite-functions": r":term:`lite-functions`\ ",
    "many ways to contribute": r":ref:`many ways`\ ",
    "maxpython": "3.13",
    "minpython": "3.11",
    "open a terminal": r":ref:`open a terminal <opening-a-terminal>`\ ",
    "Open a terminal": r":ref:`Open a terminal <opening-a-terminal>`\ ",
    "parameter": r":term:`parameter`\ ",
    "parameters": r":term:`parameters <parameter>`\ ",
    "particle-like": r":term:`particle-like`\ ",
    "particle-list-like": r":term:`particle-list-like`\ ",
    "src/plasmapy": r":file:`src/plasmapy`\ ",
    "testing guide": r":ref:`testing guide`\ ",
    "tests": r":file:`tests`\ ",
}

numpy_subs: dict[str, str] = {
    "array_like": ":term:`numpy:array_like`",
    "DTypeLike": "`~numpy.typing.DTypeLike`",
    "inf": "`~numpy.inf`",
    "nan": "`~numpy.nan`",
    "ndarray": ":class:`~numpy.ndarray`",
}

astropy_subs: dict[str, str] = {
    "Quantity": ":class:`~astropy.units.Quantity`",
}

# Because sphinxcontrib-globalsubs does not work for regular reStructuredText
# links, we first define the links and then process them afterwards into
# the form of a reStructuredText external link.

links_to_become_subs: dict[str, str] = {
    "Astropy": "https://docs.astropy.org",
    "Astropy Equivalencies": "https://docs.astropy.org/en/stable/units/equivalencies.html",
    "Citation File Format": "https://citation-file-format.github.io",
    "community meetings": "https://www.plasmapy.org/meetings/weekly",
    "DOI": "https://www.doi.org",
    "editable installation": "https://pip.pypa.io/en/stable/topics/local-project-installs/#editable-installs",
    "git": "https://git-scm.com",
    "GitHub Actions": "https://docs.github.com/en/actions",
    "GitHub": "https://github.com",
    "h5py": "https://www.h5py.org",
    "intersphinx": "https://www.sphinx-doc.org/en/master/usage/extensions/intersphinx.html",
    "Jupyter": "https://jupyter.org",
    "lmfit": "https://lmfit.github.io/lmfit-py",
    "matplotlib": "https://matplotlib.org",
    "Matrix chat room": "https://app.element.io/#/room/#plasmapy:openastronomy.org",
    "mpmath": "https://mpmath.org/doc/current",
    "mypy": "https://mypy.readthedocs.io",
    "nbsphinx": "https://nbsphinx.readthedocs.io",
    "Nox": "https://nox.thea.codes",
    "NumPy": "https://numpy.org",
<<<<<<< HEAD
    "office hours": "https://www.plasmapy.org/meetings/office_hours/",
    "OpenPMD": "https://www.openpmd.org",
=======
>>>>>>> 091a5f78
    "pandas": "https://pandas.pydata.org",
    "pip": "https://pip.pypa.io",
    "Plasma Hack Week": "https://hack.plasmapy.org",
    "plasmapy-calculator": "https://github.com/PlasmaPy/plasmapy-calculator",
    "PlasmaPy": "https://www.plasmapy.org",
    "PlasmaPy's data repository": "https://github.com/PlasmaPy/PlasmaPy-data",
    "PlasmaPy's documentation": "https://docs.plasmapy.org/en/stable",
    "PlasmaPy's GitHub repository": "https://github.com/PlasmaPy/PlasmaPy",
    "PlasmaPy's Matrix chat room": "https://app.element.io/#/room/#plasmapy:openastronomy.org",
    "PlasmaPy's website": "https://www.plasmapy.org",
    "pre-commit": "https://pre-commit.com",
    "pygments": "https://pygments.org",
    "PyPI": "https://pypi.org",
    "pytest": "https://docs.pytest.org",
    "Python": "https://www.python.org",
    "Python's documentation": "https://docs.python.org/3",
    "Read the Docs": "https://about.readthedocs.com",
    "reStructuredText": "https://docutils.sourceforge.io/rst.html",
    "ruff": "https://docs.astral.sh/ruff",
    "SciPy": "https://scipy.org",
    "SPEC 0": "https://scientific-python.org/specs/spec-0000",
    "Sphinx": "https://www.sphinx-doc.org",
    "static type checking": "https://realpython.com/videos/python-type-checking-overview",
    "towncrier": "https://github.com/twisted/towncrier",
    "type hint annotations": "https://peps.python.org/pep-0484",
    "xarray": "https://docs.xarray.dev",
    "Zenodo": "https://zenodo.org",
    "uv": "https://github.com/astral-sh/uv",
}

link_subs = {key: f"`{key} <{value}>`_" for key, value in links_to_become_subs.items()}

global_substitutions = plasmapy_subs | doc_subs | numpy_subs | astropy_subs | link_subs


def make_global_substitutions_table(
    rst_file: str = "contributing/_global_substitutions_table.rst",
) -> None:
    """
    Create a file containing a table of global reStructuredText substitutions
    for inclusion in :file:`docs/contributing/doc_guide.rst`.
    """

    headers = ("substitution", "replaces", "example")
    Row = collections.namedtuple("Row", headers)

    rows = [
        Row(
            f"``|{substitution}|``",
            f"``{global_substitutions[substitution].rstrip()}``",
            f"|{substitution}|",
        )
        for substitution in sorted(global_substitutions, key=lambda x: x.lower())
    ]
    lines = [
        ".. list-table:: Global Substitutions",
        "   :header-rows: 1",
        "",
        f"   * - {headers[0].title()}",
        f"     - {headers[1].title()}",
        f"     - {headers[2].title()}",
    ]

    for row in rows:
        lines.extend(
            [
                f"   * - {row.substitution}",
                f"     - {row.replaces}",
                f"     - {row.example}",
            ]
        )

    content = "\n".join(lines)

    with pathlib.Path(rst_file).open("w", encoding="utf-8") as file:
        file.write(content)


if __name__ == "__main__":
    """
    To test generating the table of substitutions, run:

    .. code-block: bash

        python _global_substitutions.py
    """
    make_global_substitutions_table()<|MERGE_RESOLUTION|>--- conflicted
+++ resolved
@@ -140,11 +140,8 @@
     "nbsphinx": "https://nbsphinx.readthedocs.io",
     "Nox": "https://nox.thea.codes",
     "NumPy": "https://numpy.org",
-<<<<<<< HEAD
     "office hours": "https://www.plasmapy.org/meetings/office_hours/",
     "OpenPMD": "https://www.openpmd.org",
-=======
->>>>>>> 091a5f78
     "pandas": "https://pandas.pydata.org",
     "pip": "https://pip.pypa.io",
     "Plasma Hack Week": "https://hack.plasmapy.org",
