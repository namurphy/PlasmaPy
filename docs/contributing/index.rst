.. _contributor guide:

*****************
Contributor Guide
*****************

Thank you for your interest in contributing to PlasmaPy! |:sparkles:|
The future of the project depends on people like you, so we deeply
appreciate it! |:seedling:|

Please feel free to reach out to us during one of PlasmaPy's
|community meetings|.  The PlasmaPy community abides by the
:ref:`Contributor Covenant Code of Conduct <plasmapy-code-of-conduct>`.

If you are becoming a first-time contributor, we recommend starting with:

.. toctree::
   :caption: Getting started
   :maxdepth: 1

   many_ways
   getting_ready
   workflow
<<<<<<< HEAD
   pre-commit
   coding_guide
   changelog_guide
   testing_guide
   doc_guide
   notebook_guide
   release_guide

Thank you for your interest in contributing to PlasmaPy! ✨ The future of
the project depends on people like you, so we deeply appreciate it! 🌱

This guide describes the fundamentals of contributing to PlasmaPy. If
you are a first-time contributor, please follow the steps for
:ref:`getting ready to contribute <Getting Ready to Contribute>` before
proceeding to the :ref:`code contribution workflow <workflow>`. The
contributions are made to |PlasmaPy's GitHub repository|.
=======
>>>>>>> 8b617b84

After gaining some familiarity with the code contribution workflow, we
suggest checking out:

.. toctree::
   :caption: Contributing to PlasmaPy
   :maxdepth: 2

   coding_guide
   testing_guide
   doc_guide
   changelog_guide
   pre-commit

The contributions are made to |PlasmaPy's GitHub repository|. Thank you
again!<|MERGE_RESOLUTION|>--- conflicted
+++ resolved
@@ -21,25 +21,6 @@
    many_ways
    getting_ready
    workflow
-<<<<<<< HEAD
-   pre-commit
-   coding_guide
-   changelog_guide
-   testing_guide
-   doc_guide
-   notebook_guide
-   release_guide
-
-Thank you for your interest in contributing to PlasmaPy! ✨ The future of
-the project depends on people like you, so we deeply appreciate it! 🌱
-
-This guide describes the fundamentals of contributing to PlasmaPy. If
-you are a first-time contributor, please follow the steps for
-:ref:`getting ready to contribute <Getting Ready to Contribute>` before
-proceeding to the :ref:`code contribution workflow <workflow>`. The
-contributions are made to |PlasmaPy's GitHub repository|.
-=======
->>>>>>> 8b617b84
 
 After gaining some familiarity with the code contribution workflow, we
 suggest checking out:
@@ -51,6 +32,7 @@
    coding_guide
    testing_guide
    doc_guide
+   notebook_guide
    changelog_guide
    pre-commit
 
